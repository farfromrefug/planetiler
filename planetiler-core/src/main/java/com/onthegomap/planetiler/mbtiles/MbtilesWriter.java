--- conflicted
+++ resolved
@@ -268,19 +268,11 @@
         FeatureGroup.TileFeatures tileFeatures = batch.in.get(i);
         featuresProcessed.incBy(tileFeatures.getNumFeaturesProcessed());
         byte[] bytes, encoded;
-<<<<<<< HEAD
-        boolean memoized;
-=======
->>>>>>> f93e5221
         Integer tileDataHash;
         if (tileFeatures.hasSameContents(last)) {
           bytes = lastBytes;
           encoded = lastEncoded;
           tileDataHash = lastTileDataHash;
-<<<<<<< HEAD
-          memoized = true;
-=======
->>>>>>> f93e5221
           memoizedTiles.inc();
         } else {
           VectorTile en = tileFeatures.getVectorTileEncoder();
@@ -300,22 +292,14 @@
             tileDataHash = null;
           }
           lastTileDataHash = tileDataHash;
-<<<<<<< HEAD
-          memoized = false;
-=======
->>>>>>> f93e5221
         }
         int zoom = tileFeatures.tileCoord().z();
         int encodedLength = encoded == null ? 0 : encoded.length;
         totalTileSizesByZoom[zoom].incBy(encodedLength);
         maxTileSizesByZoom[zoom].accumulate(encodedLength);
         result.add(
-<<<<<<< HEAD
-          new TileEncodingResult(tileFeatures.tileCoord(), bytes, memoized, tileDataHash)
-=======
           new TileEncodingResult(tileFeatures.tileCoord(), bytes,
             tileDataHash == null ? OptionalInt.empty() : OptionalInt.of(tileDataHash))
->>>>>>> f93e5221
         );
       }
       // hand result off to writer
@@ -396,9 +380,8 @@
       sumSize += totalSize;
       sumCount += totalCount;
       long maxSize = maxTileSizesByZoom[z].get();
-      LOGGER.debug("z{} total:{} avg:{} max:{}",
+      LOGGER.debug("z{} avg:{} max:{}",
         z,
-        format.storage(totalSize, false),
         format.storage(totalCount == 0 ? 0 : (totalSize / totalCount), false),
         format.storage(maxSize, false));
     }
