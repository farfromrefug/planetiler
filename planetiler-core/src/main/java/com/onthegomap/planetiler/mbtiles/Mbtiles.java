--- conflicted
+++ resolved
@@ -9,7 +9,6 @@
 import com.fasterxml.jackson.datatype.jdk8.Jdk8Module;
 import com.onthegomap.planetiler.geo.GeoUtils;
 import com.onthegomap.planetiler.geo.TileCoord;
-import com.onthegomap.planetiler.mbtiles.Mbtiles.MetadataJson.VectorLayer;
 import java.io.Closeable;
 import java.io.IOException;
 import java.nio.file.Path;
@@ -662,22 +661,10 @@
     public void write(TileEncodingResult encodingResult) {
       int tileDataId;
       boolean writeData;
-<<<<<<< HEAD
-      Integer tileDataHash = encodingResult.tileDataHash();
-      /*
-       * decide whether try to de-dupe memoized only, or all with a hash
-       * 
-       * by trying to de-dedupe memoized, only, we miss quite some opportunities
-       * e.g. in case of Australia we can save ~100MB when trying to de-dupe whenever we have a hash
-       * this also means that we have to write less
-       */
-      if (/*memoized && */tileDataHash != null) {
-=======
       OptionalInt tileDataHashOpt = encodingResult.tileDataHash();
 
       if (tileDataHashOpt.isPresent()) {
         int tileDataHash = tileDataHashOpt.getAsInt();
->>>>>>> f93e5221
         if (tileDataIdByHash.containsKey(tileDataHash)) {
           tileDataId = tileDataIdByHash.get(tileDataHash);
           writeData = false;
@@ -819,7 +806,7 @@
           );
         }
       } catch (SQLException throwables) {
-        LOGGER.warn("Error retrieving metadata: ", throwables);
+        LOGGER.warn("Error retrieving metadata: " + throwables);
         LOGGER.trace("Error retrieving metadata details: ", throwables);
       }
       return result;
