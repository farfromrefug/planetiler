package com.onthegomap.planetiler;

import com.carrotsearch.hppc.IntArrayList;
import com.carrotsearch.hppc.IntObjectMap;
import com.carrotsearch.hppc.IntStack;
import com.onthegomap.planetiler.collection.Hppc;
import com.onthegomap.planetiler.geo.GeoUtils;
import com.onthegomap.planetiler.geo.GeometryException;
import com.onthegomap.planetiler.geo.GeometryType;
import com.onthegomap.planetiler.geo.MutableCoordinateSequence;
import com.onthegomap.planetiler.stats.DefaultStats;
import com.onthegomap.planetiler.stats.Stats;
import com.onthegomap.planetiler.util.LoopLineMerger;
import java.util.ArrayList;
import java.util.BitSet;
import java.util.Collection;
import java.util.Comparator;
import java.util.LinkedHashMap;
import java.util.List;
import java.util.Map;
import java.util.function.Function;
import org.locationtech.jts.algorithm.Area;
import org.locationtech.jts.geom.CoordinateSequence;
import org.locationtech.jts.geom.Envelope;
import org.locationtech.jts.geom.Geometry;
import org.locationtech.jts.geom.GeometryCollection;
import org.locationtech.jts.geom.LineString;
import org.locationtech.jts.geom.LinearRing;
import org.locationtech.jts.geom.Polygon;
import org.locationtech.jts.geom.Polygonal;
import org.locationtech.jts.geom.TopologyException;
import org.locationtech.jts.geom.util.GeometryFixer;
import org.locationtech.jts.index.strtree.STRtree;
import org.locationtech.jts.operation.buffer.BufferOp;
import org.locationtech.jts.operation.buffer.BufferParameters;
import org.locationtech.jts.operation.linemerge.LineMerger;
import org.slf4j.Logger;
import org.slf4j.LoggerFactory;

/**
 * A collection of utilities for merging features with the same attributes in a rendered tile from
 * {@link Profile#postProcessLayerFeatures(String, int, List)} immediately before a tile is written to the output
 * archive.
 * <p>
 * Unlike postgis-based solutions that have a full view of all features after they are loaded into the database, the
 * planetiler engine only sees a single input feature at a time while processing source features, then only has
 * visibility into multiple features when they are grouped into a tile immediately before emitting. This ends up being
 * sufficient for most real-world use-cases but to do anything more that requires a view of multiple features
 * <em>not</em> within the same tile, {@link Profile} implementations must store input features manually.
 */
public class FeatureMerge {

  private static final Logger LOGGER = LoggerFactory.getLogger(FeatureMerge.class);
  private static final BufferParameters bufferOps = new BufferParameters();
  // this is slightly faster than Comparator.comparingInt
  private static final Comparator<WithIndex<?>> BY_HILBERT_INDEX =
    (o1, o2) -> Integer.compare(o1.hilbert, o2.hilbert);

  static {
    bufferOps.setJoinStyle(BufferParameters.JOIN_MITRE);
  }

  /** Don't instantiate */
  private FeatureMerge() {}

  /**
   * Combines linestrings with the same set of attributes into a multilinestring where segments with touching endpoints
   * are merged by {@link LineMerger}, removing any linestrings under {@code minLength}.
   * <p>
   * Ignores any non-linestrings and passes them through to the output unaltered.
   * <p>
   * Orders grouped output multilinestring by the index of the first element in that group from the input list.
   *
   * @param features   all features in a layer
   * @param minLength  minimum tile pixel length of features to emit, or 0 to emit all merged linestrings
   * @param tolerance  after merging, simplify linestrings using this pixel tolerance, or -1 to skip simplification step
   * @param buffer     number of pixels outside the visible tile area to include detail for, or -1 to skip clipping step
   * @param resimplify True if linestrings should be simplified even if they don't get merged with another
   * @return a new list containing all unaltered features in their original order, then each of the merged groups
   *         ordered by the index of the first element in that group from the input list.
   */
  public static List<VectorTile.Feature> mergeLineStrings(List<VectorTile.Feature> features,
    double minLength, double tolerance, double buffer, boolean resimplify) {
    return mergeLineStrings(features, attrs -> minLength, tolerance, buffer, resimplify);
  }

  /**
   * Merges linestrings with the same attributes as {@link #mergeLineStrings(List, double, double, double, boolean)}
   * except sets {@code resimplify=false} by default.
   */
  public static List<VectorTile.Feature> mergeLineStrings(List<VectorTile.Feature> features,
    double minLength, double tolerance, double buffer) {
    return mergeLineStrings(features, minLength, tolerance, buffer, false);
  }

  /** Merges points with the same attributes into multipoints. */
  public static List<VectorTile.Feature> mergeMultiPoint(List<VectorTile.Feature> features) {
    return mergeGeometries(features, GeometryType.POINT);
  }

  /**
   * Merges polygons with the same attributes into multipolygons.
   * <p>
   * NOTE: This does not attempt to combine overlapping geometries, see {@link #mergeOverlappingPolygons(List, double)}
   * or {@link #mergeNearbyPolygons(List, double, double, double, double)} for that.
   */
  public static List<VectorTile.Feature> mergeMultiPolygon(List<VectorTile.Feature> features) {
    return mergeGeometries(features, GeometryType.POLYGON);
  }

  /**
   * Merges linestrings with the same attributes into multilinestrings.
   * <p>
   * NOTE: This does not attempt to connect linestrings that intersect at endpoints, see
   * {@link #mergeLineStrings(List, double, double, double, boolean)} for that. Also, this removes extra detail that was
   * preserved to improve connected-linestring merging, so you should only use one or the other.
   */
  public static List<VectorTile.Feature> mergeMultiLineString(List<VectorTile.Feature> features) {
    return mergeGeometries(features, GeometryType.LINE);
  }

  private static List<VectorTile.Feature> mergeGeometries(
    List<VectorTile.Feature> features,
    GeometryType geometryType
  ) {
    List<VectorTile.Feature> result = new ArrayList<>(features.size());
    var groupedByAttrs = groupByAttrs(features, result, geometryType);
    for (List<VectorTile.Feature> groupedFeatures : groupedByAttrs) {
      VectorTile.Feature feature1 = groupedFeatures.getFirst();
      if (groupedFeatures.size() == 1) {
        result.add(feature1);
      } else {
        VectorTile.VectorGeometryMerger combined = VectorTile.newMerger(geometryType);
        groupedFeatures.stream()
          .map(f -> new WithIndex<>(f, f.geometry().hilbertIndex()))
          .sorted(BY_HILBERT_INDEX)
          .map(d -> d.feature.geometry())
          .forEachOrdered(combined);
        result.add(feature1.copyWithNewGeometry(combined.finish()));
      }
    }
    return result;
  }

  /**
   * Merges linestrings with the same attributes as {@link #mergeLineStrings(List, Function, double, double, boolean)}
   * except sets {@code resimplify=false} by default.
   */
  public static List<VectorTile.Feature> mergeLineStrings(List<VectorTile.Feature> features,
    Function<Map<String, Object>, Double> lengthLimitCalculator, double tolerance, double buffer) {
    return mergeLineStrings(features, lengthLimitCalculator, tolerance, buffer, false);
  }

  /**
   * Merges linestrings with the same attributes as {@link #mergeLineStrings(List, double, double, double, boolean)}
   * except with a dynamic length limit computed by {@code lengthLimitCalculator} for the attributes of each group.
   */
  public static List<VectorTile.Feature> mergeLineStrings(List<VectorTile.Feature> features,
    Function<Map<String, Object>, Double> lengthLimitCalculator, double tolerance, double buffer, boolean resimplify) {
    List<VectorTile.Feature> result = new ArrayList<>(features.size());
    var groupedByAttrs = groupByAttrs(features, result, GeometryType.LINE);
    // if (tolerance>=2000) LOGGER.warn("mergeLineStrings " + groupedByAttrs.size());
    for (List<VectorTile.Feature> groupedFeatures : groupedByAttrs) {
      VectorTile.Feature feature1 = groupedFeatures.getFirst();
      double lengthLimit = lengthLimitCalculator.apply(feature1.tags());

      // as a shortcut, can skip line merging only if:
      // - only 1 element in the group
      // - it doesn't need to be clipped
      // - and it can't possibly be filtered out for being too short
      // - and it does not need to be simplified
      if (groupedFeatures.size() == 1 && buffer == 0d && lengthLimit == 0 && (!resimplify || tolerance == 0)) {
        result.add(feature1);
      } else {
        LoopLineMerger merger = new LoopLineMerger()
          .setTolerance(tolerance)
          .setMergeStrokes(true)
          .setMinLength(lengthLimit)
          .setLoopMinLength(lengthLimit)
          .setStubMinLength(0.5);
        for (VectorTile.Feature feature : groupedFeatures) {
          try {
            merger.add(feature.geometry().decode());
          } catch (GeometryException e) {
            e.log("Error decoding vector tile feature for line merge: " + feature);
          }
        }
        List<LineString> outputSegments = new ArrayList<>();
<<<<<<< HEAD
        for (Object merged : merger.getMergedLineStrings()) {
          if (merged instanceof LineString line && line.getLength() >= lengthLimit) {
            // re-simplify since some endpoints of merged segments may be unnecessary
            if (line.getNumPoints() > 2 && tolerance >= 0) {
              // if (tolerance>=2000) LOGGER.warn("line string simplify emitted " + line.getNumPoints() + " " + tolerance);
              Geometry simplified = DouglasPeuckerSimplifier.simplify(line, tolerance);
              // if (tolerance>=2000)  LOGGER.warn("line string simplify done " + simplified.getNumPoints() + " " + tolerance);
              if (simplified instanceof LineString simpleLineString) {
                line = simpleLineString;
              } else {
                LOGGER.warn("line string merge simplify emitted {}", simplified.getGeometryType());
              }
            }
            if (buffer >= 0) {
              removeDetailOutsideTile(line, buffer, outputSegments);
            } else {
              outputSegments.add(line);
            }
=======
        for (var line : merger.getMergedLineStrings()) {
          if (buffer >= 0) {
            removeDetailOutsideTile(line, buffer, outputSegments);
          } else {
            outputSegments.add(line);
>>>>>>> e049876e
          }
        }

        if (!outputSegments.isEmpty()) {
          outputSegments = sortByHilbertIndex(outputSegments);
          Geometry newGeometry = GeoUtils.combineLineStrings(outputSegments);
          result.add(feature1.copyWithNewGeometry(newGeometry));
        }
      }
    }
    return result;
  }

  /**
   * Removes any segments from {@code input} where both the start and end are outside the tile boundary (plus {@code
   * buffer}) and puts the resulting segments into {@code output}.
   */
  private static void removeDetailOutsideTile(LineString input, double buffer, List<LineString> output) {
    MutableCoordinateSequence current = new MutableCoordinateSequence();
    CoordinateSequence seq = input.getCoordinateSequence();
    boolean wasIn = false;
    double min = -buffer, max = 256 + buffer;
    double x = seq.getX(0), y = seq.getY(0);
    Envelope env = new Envelope();
    Envelope outer = new Envelope(min, max, min, max);
    for (int i = 0; i < seq.size() - 1; i++) {
      double nextX = seq.getX(i + 1), nextY = seq.getY(i + 1);
      env.init(x, nextX, y, nextY);
      boolean nowIn = env.intersects(outer);
      if (nowIn || wasIn) {
        current.addPoint(x, y);
      } else { // out
        // wait to flush until 2 consecutive outs
        if (!current.isEmpty()) {
          if (current.size() >= 2) {
            output.add(GeoUtils.JTS_FACTORY.createLineString(current));
          }
          current = new MutableCoordinateSequence();
        }
      }
      wasIn = nowIn;
      x = nextX;
      y = nextY;
    }

    // last point
    double lastX = seq.getX(seq.size() - 1), lastY = seq.getY(seq.size() - 1);
    env.init(x, lastX, y, lastY);
    if (env.intersects(outer) || wasIn) {
      current.addPoint(lastX, lastY);
    }

    if (current.size() >= 2) {
      output.add(GeoUtils.JTS_FACTORY.createLineString(current));
    }
  }

  /**
   * Combines polygons with the same set of attributes into a multipolygon where overlapping/touching polygons are
   * combined into fewer polygons covering the same area.
   * <p>
   * Ignores any non-polygons and passes them through to the output unaltered.
   * <p>
   * Orders grouped output multipolygon by the index of the first element in that group from the input list.
   *
   * @param features all features in a layer
   * @param minArea  minimum area in square tile pixels of polygons to emit
   * @return a new list containing all unaltered features in their original order, then each of the merged groups
   *         ordered by the index of the first element in that group from the input list.
   * @throws GeometryException if an error occurs encoding the combined geometry
   */
  public static List<VectorTile.Feature> mergeOverlappingPolygons(List<VectorTile.Feature> features, double minArea)
    throws GeometryException {
    return mergeNearbyPolygons(
      features,
      minArea,
      0,
      0,
      0
    );
  }

  /**
   * Combines polygons with the same set of attributes within {@code minDist} from each other, expanding then
   * contracting the merged geometry by {@code buffer} to combine polygons that are almost touching.
   * <p>
   * Ignores any non-polygons and passes them through to the output unaltered.
   * <p>
   * Orders grouped output multipolygon by the index of the first element in that group from the input list.
   *
   * @param features    all features in a layer
   * @param minArea     minimum area in square tile pixels of polygons to emit
   * @param minHoleArea the minimum area in square tile pixels of inner rings of polygons to emit
   * @param minDist     the minimum threshold in tile pixels between polygons to combine into a group
   * @param buffer      the amount (in tile pixels) to expand then contract polygons by in order to combine
   *                    almost-touching polygons
   * @param stats       for counting data errors
   * @return a new list containing all unaltered features in their original order, then each of the merged groups
   *         ordered by the index of the first element in that group from the input list.
   * @throws GeometryException if an error occurs encoding the combined geometry
   */
  public static List<VectorTile.Feature> mergeNearbyPolygons(List<VectorTile.Feature> features, double minArea,
    double minHoleArea, double minDist, double buffer, Stats stats) throws GeometryException {
    List<VectorTile.Feature> result = new ArrayList<>(features.size());
    Collection<List<VectorTile.Feature>> groupedByAttrs = groupByAttrs(features, result, GeometryType.POLYGON);
    for (List<VectorTile.Feature> groupedFeatures : groupedByAttrs) {
      List<Polygon> outPolygons = new ArrayList<>();
      VectorTile.Feature feature1 = groupedFeatures.getFirst();
      List<Geometry> geometries = new ArrayList<>(groupedFeatures.size());
      for (var feature : groupedFeatures) {
        try {
          geometries.add(feature.geometry().decode());
        } catch (GeometryException e) {
          e.log("Error decoding vector tile feature for polygon merge: " + feature);
        }
      }
      Collection<List<Geometry>> groupedByProximity = groupPolygonsByProximity(geometries, minDist);
      for (List<Geometry> polygonGroup : groupedByProximity) {
        Geometry merged;
        if (polygonGroup.size() > 1) {
          if (buffer > 0) {
            // there are 2 ways to merge polygons:
            // 1) bufferUnbuffer: merged.buffer(amount).buffer(-amount)
            // 2) bufferUnionUnbuffer: polygon.buffer(amount) on each polygon then merged.union().buffer(-amount)
            // #1 is faster on average, but can become very slow and use a lot of memory when there is a large overlap
            // between buffered polygons (i.e. most of them are smaller than the buffer amount) so we use #2 to avoid
            // spinning for a very long time on very dense tiles.
            // TODO use some heuristic to choose bufferUnbuffer vs. bufferUnionUnbuffer based on the number small
            //      polygons in the group?
            merged = bufferUnionUnbuffer(buffer, polygonGroup, stats);
          } else {
            merged = buffer(buffer, GeoUtils.createGeometryCollection(polygonGroup));
          }
          if (!(merged instanceof Polygonal) || merged.getEnvelopeInternal().getArea() < minArea) {
            continue;
          }
          merged = GeoUtils.snapAndFixPolygon(merged, stats, "merge").reverse();
        } else {
          merged = polygonGroup.getFirst();
          if (!(merged instanceof Polygonal) || merged.getEnvelopeInternal().getArea() < minArea) {
            continue;
          }
        }
        extractPolygons(merged, outPolygons, minArea, minHoleArea);
      }
      if (!outPolygons.isEmpty()) {
        outPolygons = sortByHilbertIndex(outPolygons);
        Geometry combined = GeoUtils.combinePolygons(outPolygons);
        result.add(feature1.copyWithNewGeometry(combined));
      }
    }
    return result;
  }

  private static <G extends Geometry> List<G> sortByHilbertIndex(List<G> geometries) {
    return geometries.stream()
      .map(p -> new WithIndex<>(p, VectorTile.hilbertIndex(p)))
      .sorted(BY_HILBERT_INDEX)
      .map(d -> d.feature)
      .toList();
  }

  public static List<VectorTile.Feature> mergeNearbyPolygons(List<VectorTile.Feature> features, double minArea,
    double minHoleArea, double minDist, double buffer) throws GeometryException {
    return mergeNearbyPolygons(features, minArea, minHoleArea, minDist, buffer, DefaultStats.get());
  }


  /**
   * Returns all the clusters from {@code geometries} where elements in the group are less than {@code minDist} from
   * another element in the group.
   */
  public static Collection<List<Geometry>> groupPolygonsByProximity(List<Geometry> geometries, double minDist) {
    IntObjectMap<IntArrayList> adjacencyList = extractAdjacencyList(geometries, minDist);
    List<IntArrayList> groups = extractConnectedComponents(adjacencyList, geometries.size());
    return groups.stream().map(ids -> {
      List<Geometry> geomsInGroup = new ArrayList<>(ids.size());
      for (var cursor : ids) {
        geomsInGroup.add(geometries.get(cursor.value));
      }
      return geomsInGroup;
    }).toList();
  }

  /**
   * Returns each group of vector tile features that share the exact same attributes.
   *
   * @param features     the set of input features
   * @param others       list to add any feature that does not match {@code geometryType}
   * @param geometryType the type of geometries to return in the result
   * @return all the elements from {@code features} of type {@code geometryType} grouped by attributes
   */
  public static Collection<List<VectorTile.Feature>> groupByAttrs(
    List<VectorTile.Feature> features,
    List<VectorTile.Feature> others,
    GeometryType geometryType
  ) {
    LinkedHashMap<Map<String, Object>, List<VectorTile.Feature>> groupedByAttrs = new LinkedHashMap<>();
    for (VectorTile.Feature feature : features) {
      if (feature == null) {
        // ignore
      } else if (feature.geometry().geomType() != geometryType) {
        // just ignore and pass through non-polygon features
        others.add(feature);
      } else {
        groupedByAttrs
          .computeIfAbsent(feature.tags(), k -> new ArrayList<>())
          .add(feature);
      }
    }
    return groupedByAttrs.values();
  }

  /**
   * Merges nearby polygons by expanding each individual polygon by {@code buffer}, unioning them, and contracting the
   * result.
   */
  static Geometry bufferUnionUnbuffer(double buffer, List<Geometry> polygonGroup, Stats stats) {
    /*
     * A simpler alternative that might initially appear faster would be:
     *
     * Geometry merged = GeoUtils.createGeometryCollection(polygonGroup);
     * merged = buffer(buffer, merged);
     * merged = unbuffer(buffer, merged);
     *
     * But since buffer() is faster than union() only when the amount of overlap is small,
     * this technique becomes very slow for merging many small nearby polygons.
     *
     * The following approach is slower most of the time, but faster on average because it does
     * not choke on dense nearby polygons:
     */
    List<Geometry> buffered = new ArrayList<>(polygonGroup.size());
    for (Geometry geometry : polygonGroup) {
      buffered.add(buffer(buffer, geometry));
    }
    Geometry merged = GeoUtils.createGeometryCollection(buffered);
    try {
      merged = union(merged);
    } catch (TopologyException e) {
      // buffer result is sometimes invalid, which makes union throw so fix
      // it and try again (see #700)
      stats.dataError("buffer_union_unbuffer_union_failed");
      merged = GeometryFixer.fix(merged);
      merged = union(merged);
    }
    merged = unbuffer(buffer, merged);
    return merged;
  }

  // these small wrappers make performance profiling with jvisualvm easier...
  private static Geometry union(Geometry merged) {
    return merged.union();
  }

  private static Geometry unbuffer(double buffer, Geometry merged) {
    return new BufferOp(merged, bufferOps).getResultGeometry(-buffer);
  }

  private static Geometry buffer(double buffer, Geometry merged) {
    return new BufferOp(merged, bufferOps).getResultGeometry(buffer);
  }

  /**
   * Puts all polygons within {@code geom} over {@code minArea} into {@code result}, removing holes under {@code
   * minHoleArea}.
   */
  private static void extractPolygons(Geometry geom, List<Polygon> result, double minArea, double minHoleArea) {
    if (geom instanceof Polygon poly) {
      if (Area.ofRing(poly.getExteriorRing().getCoordinateSequence()) > minArea) {
        int innerRings = poly.getNumInteriorRing();
        if (minHoleArea > 0 && innerRings > 0) {
          List<LinearRing> rings = new ArrayList<>(innerRings);
          for (int i = 0; i < innerRings; i++) {
            LinearRing innerRing = poly.getInteriorRingN(i);
            if (Area.ofRing(innerRing.getCoordinateSequence()) > minArea) {
              rings.add(innerRing);
            }
          }
          if (rings.size() != innerRings) {
            poly = GeoUtils.createPolygon(poly.getExteriorRing(), rings);
          }
        }
        result.add(poly);
      }
    } else if (geom instanceof GeometryCollection) {
      for (int i = 0; i < geom.getNumGeometries(); i++) {
        extractPolygons(geom.getGeometryN(i), result, minArea, minHoleArea);
      }
    }
  }

  /** Returns a map from index in {@code geometries} to index of every other geometry within {@code minDist}. */
  private static IntObjectMap<IntArrayList> extractAdjacencyList(List<Geometry> geometries, double minDist) {
    STRtree envelopeIndex = new STRtree();
    for (int i = 0; i < geometries.size(); i++) {
      Geometry a = geometries.get(i);
      Envelope env = a.getEnvelopeInternal().copy();
      env.expandBy(minDist);
      envelopeIndex.insert(env, i);
    }
    IntObjectMap<IntArrayList> result = Hppc.newIntObjectHashMap();
    for (int _i = 0; _i < geometries.size(); _i++) {
      int i = _i;
      Geometry a = geometries.get(i);
      envelopeIndex.query(a.getEnvelopeInternal(), object -> {
        if (object instanceof Integer j) {
          Geometry b = geometries.get(j);
          if (a.isWithinDistance(b, minDist)) {
            addAdjacencyEntry(result, i, j);
            addAdjacencyEntry(result, j, i);
          }
        }
      });
    }
    return result;
  }

  private static void addAdjacencyEntry(IntObjectMap<IntArrayList> result, int from, int to) {
    IntArrayList ilist = result.get(from);
    if (ilist == null) {
      result.put(from, ilist = new IntArrayList());
    }
    ilist.add(to);
  }

  static List<IntArrayList> extractConnectedComponents(IntObjectMap<IntArrayList> adjacencyList, int numItems) {
    List<IntArrayList> result = new ArrayList<>();
    BitSet visited = new BitSet(numItems);

    for (int i = 0; i < numItems; i++) {
      if (!visited.get(i)) {
        visited.set(i, true);
        IntArrayList group = new IntArrayList();
        group.add(i);
        result.add(group);
        depthFirstSearch(i, group, adjacencyList, visited);
      }
    }
    return result;
  }

  private static void depthFirstSearch(int startNode, IntArrayList group, IntObjectMap<IntArrayList> adjacencyList,
    BitSet visited) {
    // do iterate (not recursive) depth-first search since when merging z13 building in very dense areas like Jakarta
    // recursive calls can generate a stackoverflow error
    IntStack stack = new IntStack();
    stack.add(startNode);
    while (!stack.isEmpty()) {
      int start = stack.pop();
      IntArrayList adjacent = adjacencyList.get(start);
      if (adjacent != null) {
        for (var cursor : adjacent) {
          int index = cursor.value;
          if (!visited.get(index)) {
            visited.set(index, true);
            group.add(index);
            // technically, depth-first search would push onto the stack in reverse order but don't bother since
            // ordering doesn't matter
            stack.push(index);
          }
        }
      }
    }
  }

  /**
   * Returns a new list of features with points that are more than {@code buffer} pixels outside the tile boundary
   * removed, assuming a 256x256px tile.
   */
  public static List<VectorTile.Feature> removePointsOutsideBuffer(List<VectorTile.Feature> features, double buffer) {
    if (!Double.isFinite(buffer)) {
      return features;
    }
    List<VectorTile.Feature> result = new ArrayList<>(features.size());
    for (var feature : features) {
      var geometry = feature.geometry();
      if (geometry.geomType() == GeometryType.POINT) {
        var newGeometry = geometry.filterPointsOutsideBuffer(buffer);
        if (!newGeometry.isEmpty()) {
          result.add(feature.copyWithNewGeometry(newGeometry));
        }
      } else {
        result.add(feature);
      }
    }
    return result;
  }

  private record WithIndex<T>(T feature, int hilbert) {}
}<|MERGE_RESOLUTION|>--- conflicted
+++ resolved
@@ -186,32 +186,11 @@
           }
         }
         List<LineString> outputSegments = new ArrayList<>();
-<<<<<<< HEAD
-        for (Object merged : merger.getMergedLineStrings()) {
-          if (merged instanceof LineString line && line.getLength() >= lengthLimit) {
-            // re-simplify since some endpoints of merged segments may be unnecessary
-            if (line.getNumPoints() > 2 && tolerance >= 0) {
-              // if (tolerance>=2000) LOGGER.warn("line string simplify emitted " + line.getNumPoints() + " " + tolerance);
-              Geometry simplified = DouglasPeuckerSimplifier.simplify(line, tolerance);
-              // if (tolerance>=2000)  LOGGER.warn("line string simplify done " + simplified.getNumPoints() + " " + tolerance);
-              if (simplified instanceof LineString simpleLineString) {
-                line = simpleLineString;
-              } else {
-                LOGGER.warn("line string merge simplify emitted {}", simplified.getGeometryType());
-              }
-            }
-            if (buffer >= 0) {
-              removeDetailOutsideTile(line, buffer, outputSegments);
-            } else {
-              outputSegments.add(line);
-            }
-=======
         for (var line : merger.getMergedLineStrings()) {
           if (buffer >= 0) {
             removeDetailOutsideTile(line, buffer, outputSegments);
           } else {
             outputSegments.add(line);
->>>>>>> e049876e
           }
         }
 
