package com.onthegomap.planetiler.collection;

import static com.onthegomap.planetiler.util.MemoryEstimator.estimateSize;

import com.carrotsearch.hppc.ByteArrayList;
import com.onthegomap.planetiler.util.DiskBacked;
import com.onthegomap.planetiler.util.FileUtils;
import com.onthegomap.planetiler.util.MemoryEstimator;
import java.io.Closeable;
import java.io.IOException;
import java.nio.file.Path;

/**
 * A map that stores a single {@code long} value for each OSM node. A single thread writes the values for each node ID
 * sequentially then multiple threads can read values concurrently.
 * <p>
 * Three implementations are provided: {@link #noop()} which ignores writes and throws on reads, {@link SortedTable}
 * which stores node IDs and values sorted by node ID and does binary search on lookup, and {@link SparseArray} which
 * only stores values and uses the node ID as the index into the array (with some compression to avoid storing many
 * sequential 0's).
 * <p>
 * Use {@link SortedTable} for small OSM extracts and {@link SparseArray} when processing the entire planet.
 * <p>
 * Each implementation can be backed by either {@link AppendStoreRam} to store data in RAM or {@link AppendStoreMmap} to
 * store data in a memory-mapped file.
 */
public interface LongLongMap extends Closeable, MemoryEstimator.HasEstimate, DiskBacked {
  /*
   * Idea graveyard (all too slow):
   * - rocksdb
   * - mapdb sorted table
   * - sqlite table with key and value columns
   */

  long MISSING_VALUE = Long.MIN_VALUE;

  /**
   * Returns a new longlong map from config strings.
   *
   * @param name    which implementation to use: {@code "noop"}, {@code "sortedtable"} or {@code "sparsearray"}
   * @param storage how to store data: {@code "ram"}, {@code "mmap"}, or {@code "direct"}
   * @param path    where to store data (if mmap)
   * @return A longlong map instance
   * @throws IllegalArgumentException if {@code name} or {@code storage} is not valid
   */
  static LongLongMap from(String name, String storage, Path path) {
<<<<<<< HEAD
    // TODO turn these storage and long long map types into enums
    if ("array".equals(name)) {
      FileUtils.createDirectory(path);
      return new ArrayLongLongMapMmap(path.resolve("nodes"));
    }

    boolean ram = switch (storage) {
      case "ram", "direct" -> true;
      case "mmap" -> false;
      default -> throw new IllegalArgumentException("Unexpected storage value: " + storage);
    };
    boolean direct = "direct".equals(storage);
=======
    boolean ram = isRam(storage);
>>>>>>> e93ff79a

    return switch (name) {
      case "noop" -> noop();
      case "sortedtable" -> ram ? (direct ? newDirectSortedTable() : newInMemorySortedTable())
        : newDiskBackedSortedTable(path);
      case "sparsearray" -> ram ? (direct ? newDirectSparseArray() : newInMemorySparseArray())
        : newDiskBackedSparseArray(path);
      default -> throw new IllegalArgumentException("Unexpected value: " + name);
    };
  }

  /** Estimates the number of bytes of RAM this nodemap will use for a given OSM input file. */
  static long estimateMemoryUsage(String name, String storage, long osmFileSize) {
    boolean ram = isRam(storage);
    long nodes = estimateNumNodes(osmFileSize);

    return switch (name) {
      case "noop" -> 0;
      case "sortedtable" -> 300_000_000L + (ram ? 12 * nodes : 0L);
      case "sparsearray" -> 300_000_000L + (ram ? 9 * nodes : 0L);
      default -> throw new IllegalArgumentException("Unexpected value: " + name);
    };
  }

  /** Estimates the number of bytes of disk this nodemap will use for a given OSM input file. */
  static long estimateDiskUsage(String name, String storage, long osmFileSize) {
    if (isRam(storage)) {
      return 0;
    } else {
      long nodes = estimateNumNodes(osmFileSize);
      return switch (name) {
        case "noop" -> 0;
        case "sortedtable" -> 12 * nodes;
        case "sparsearray" -> 9 * nodes;
        default -> throw new IllegalArgumentException("Unexpected value: " + name);
      };
    }
  }

  private static boolean isRam(String storage) {
    return switch (storage) {
      case "ram" -> true;
      case "mmap" -> false;
      default -> throw new IllegalArgumentException("Unexpected storage value: " + storage);
    };
  }

  private static long estimateNumNodes(long osmFileSize) {
    // In February 2022, planet.pbf was 62GB with 750m nodes, so scale from there
    return Math.round(750_000_000d * (osmFileSize / 62_000_000_000d));
  }

  /** Returns a longlong map that stores no data and throws on read */
  static LongLongMap noop() {
    return new ParallelWrites() {
      @Override
      public Writer newWriter() {
        return (key, value) -> {
        };
      }

      @Override
      public long get(long key) {
        throw new UnsupportedOperationException("get");
      }

      @Override
      public long diskUsageBytes() {
        return 0;
      }

      @Override
      public void close() {
      }
    };
  }

  /** Returns an in-memory longlong map that uses 12-bytes per node and binary search to find values. */
  static LongLongMap newInMemorySortedTable() {
    return new SortedTable(
      new AppendStore.SmallLongs(i -> new AppendStoreRam.Ints()),
      new AppendStoreRam.Longs()
    );
  }

  /**
   * Returns a longlong map stored in off-heap (direct) memory that uses 12-bytes per node and binary search to find
   * values.
   */
  static LongLongMap newDirectSortedTable() {
    return new SortedTable(
      new AppendStore.SmallLongs(i -> new AppendStoreDirect.Ints()),
      new AppendStoreDirect.Longs()
    );
  }

  /** Returns a memory-mapped longlong map that uses 12-bytes per node and binary search to find values. */
  static LongLongMap newDiskBackedSortedTable(Path dir) {
    FileUtils.createDirectory(dir);
    return new SortedTable(
      new AppendStore.SmallLongs(i -> new AppendStoreMmap.Ints(dir.resolve("keys-" + i))),
      new AppendStoreMmap.Longs(dir.resolve("values"))
    );
  }

  /**
   * Returns an in-memory longlong map that uses 8-bytes per node and O(1) lookup but wastes space storing lots of 0's
   * when the key space is fragmented.
   */
  static LongLongMap newInMemorySparseArray() {
    return new SparseArray(new AppendStoreRam.Longs());
  }

  /**
   * Returns a longlong map stored off-heap in direct byte buffers that uses 8-bytes per node and O(1) lookup but wastes
   * space storing lots of 0's when the key space is fragmented.
   */
  static LongLongMap newDirectSparseArray() {
    return new SparseArray(new AppendStoreDirect.Longs());
  }

  /**
   * Returns a memory-mapped longlong map that uses 8-bytes per node and O(1) lookup but wastes space storing lots of
   * 0's when the key space is fragmented.
   */
  static LongLongMap newDiskBackedSparseArray(Path path) {
    return new SparseArray(new AppendStoreMmap.Longs(path));
  }

  Writer newWriter();

  /**
   * Returns the value for a key. Safe to be called by multiple threads after all values have been written. After the
   * first read, all writes will fail.
   */
  long get(long key);

  @Override
  default long diskUsageBytes() {
    return 0;
  }

  @Override
  default long estimateMemoryUsageBytes() {
    return 0;
  }

  default long[] multiGet(long[] key) {
    long[] result = new long[key.length];
    for (int i = 0; i < key.length; i++) {
      result[i] = get(key[i]);
    }
    return result;
  }

  interface Writer extends AutoCloseable {

    /**
     * Writes the value for a key. Not thread safe! All writes must come from a single thread, in order by key. No
     * writes can be performed after the first read.
     */
    void put(long key, long value);

    @Override
    default void close() {
    }
  }

  interface SequentialWrites extends LongLongMap {

    void put(long key, long value);

    @Override
    default Writer newWriter() {
      return this::put;
    }
  }

  interface ParallelWrites extends LongLongMap {
  }

  /**
   * A longlong map that stores keys and values sorted by key and does a binary search to lookup values.
   */
  class SortedTable implements LongLongMap, SequentialWrites {

    /*
     * It's not actually a binary search, it keeps track of the first index of each block of 256 keys, so it
     * can do an O(1) lookup to narrow down the search space to 256 values.
     */
    private final AppendStore.Longs offsets = new AppendStoreRam.Longs();
    private final AppendStore.Longs keys;
    private final AppendStore.Longs values;
    private long lastChunk = -1;
    private long lastKey = -1;

    public SortedTable(AppendStore.Longs keys, AppendStore.Longs values) {
      this.keys = keys;
      this.values = values;
    }

    @Override
    public void put(long key, long value) {
      if (key <= lastKey) {
        throw new IllegalArgumentException("Nodes must be sorted ascending by ID, " + key + " came after " + lastKey);
      }
      lastKey = key;
      long idx = keys.size();
      long chunk = key >>> 8;
      if (chunk != lastChunk) {
        while (offsets.size() <= chunk) {
          offsets.appendLong(idx);
        }
        lastChunk = chunk;
      }
      keys.appendLong(key);
      values.appendLong(value);
    }

    @Override
    public long get(long key) {
      long chunk = key >>> 8;
      if (chunk >= offsets.size()) {
        return MISSING_VALUE;
      }

      // use the "offsets" index to narrow search space to <256 values
      long lo = offsets.getLong(chunk);
      long hi = Math.min(keys.size(), chunk >= offsets.size() - 1 ? keys.size() : offsets.getLong(chunk + 1)) - 1;

      while (lo <= hi) {
        long idx = (lo + hi) >>> 1;
        long value = keys.getLong(idx);
        if (value < key) {
          lo = idx + 1;
        } else if (value > key) {
          hi = idx - 1;
        } else {
          // found
          return values.getLong(idx);
        }
      }
      return MISSING_VALUE;
    }

    @Override
    public long diskUsageBytes() {
      return keys.diskUsageBytes() + values.diskUsageBytes();
    }

    @Override
    public long estimateMemoryUsageBytes() {
      return keys.estimateMemoryUsageBytes() + values.estimateMemoryUsageBytes() + offsets.estimateMemoryUsageBytes();
    }

    @Override
    public void close() throws IOException {
      keys.close();
      values.close();
      offsets.close();
    }
  }

  /**
   * A longlong map that only stores values and uses the key as an index into the array, with some tweaks to avoid
   * storing many sequential 0's.
   */
  class SparseArray implements LongLongMap, SequentialWrites {

    // The key space is broken into chunks of 256 and for each chunk, store:
    // 1) the index in the outputs array for the first key in the block
    private final AppendStore.Longs offsets = new AppendStoreRam.Longs();
    // 2) the number of leading 0's at the start of each block
    private final ByteArrayList offsetStartPad = new ByteArrayList();

    private final AppendStore.Longs values;
    private int lastChunk = -1;
    private int lastOffset = 0;
    private long lastKey = -1;

    public SparseArray(AppendStore.Longs values) {
      this.values = values;
    }

    @Override
    public void put(long key, long value) {
      if (key <= lastKey) {
        throw new IllegalArgumentException("Nodes must be sorted ascending by ID, " + key + " came after " + lastKey);
      }
      lastKey = key;
      long idx = values.size();
      int chunk = (int) (key >>> 8);
      int offset = (int) (key & 255);

      if (chunk != lastChunk) {
        // new chunk, store offset and leading zeros
        lastOffset = offset;
        while (offsets.size() <= chunk) {
          offsets.appendLong(idx);
          offsetStartPad.add((byte) offset);
        }
        lastChunk = chunk;
      } else {
        // same chunk, write not_founds until we get to right idx
        while (++lastOffset < offset) {
          values.appendLong(MISSING_VALUE);
        }
      }
      values.appendLong(value);
    }

    @Override
    public long get(long key) {
      int chunk = (int) (key >>> 8);
      int offset = (int) (key & 255);
      if (chunk >= offsets.size()) {
        return MISSING_VALUE;
      }

      long lo = offsets.getLong(chunk);
      long hi = Math.min(values.size(), chunk >= offsets.size() - 1 ? values.size() : offsets.getLong(chunk + 1)) - 1;
      int startPad = offsetStartPad.get(chunk) & 255;

      long index = lo + offset - startPad;

      if (index > hi || index < lo) {
        return MISSING_VALUE;
      }

      return values.getLong(index);
    }

    @Override
    public long diskUsageBytes() {
      return values.diskUsageBytes();
    }

    @Override
    public long estimateMemoryUsageBytes() {
      return values.estimateMemoryUsageBytes() + estimateSize(offsets) + estimateSize(offsetStartPad);
    }

    @Override
    public void close() throws IOException {
      offsetStartPad.release();
      values.close();
      offsets.close();
    }
  }
}<|MERGE_RESOLUTION|>--- conflicted
+++ resolved
@@ -44,7 +44,6 @@
    * @throws IllegalArgumentException if {@code name} or {@code storage} is not valid
    */
   static LongLongMap from(String name, String storage, Path path) {
-<<<<<<< HEAD
     // TODO turn these storage and long long map types into enums
     if ("array".equals(name)) {
       FileUtils.createDirectory(path);
@@ -57,9 +56,6 @@
       default -> throw new IllegalArgumentException("Unexpected storage value: " + storage);
     };
     boolean direct = "direct".equals(storage);
-=======
-    boolean ram = isRam(storage);
->>>>>>> e93ff79a
 
     return switch (name) {
       case "noop" -> noop();
