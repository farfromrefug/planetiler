package com.onthegomap.planetiler.reader;

import com.onthegomap.planetiler.geo.WithGeometry;
import com.onthegomap.planetiler.reader.osm.OsmReader;
import com.onthegomap.planetiler.reader.osm.OsmRelationInfo;
import java.util.ArrayList;
import java.util.List;
import java.util.Map;
<<<<<<< HEAD
import org.locationtech.jts.algorithm.construct.MaximumInscribedCircle;
import org.locationtech.jts.geom.Geometry;
import org.locationtech.jts.geom.LineString;
import org.locationtech.jts.geom.Lineal;
import org.locationtech.jts.geom.MultiLineString;
import org.locationtech.jts.geom.MultiPolygon;
import org.locationtech.jts.geom.Polygon;
import org.locationtech.jts.geom.Envelope;
=======
>>>>>>> e049876e

/**
 * Base class for input features read from a data source.
 * <p>
 * Provides cached convenience methods with lazy initialization for geometric attributes derived from
 * {@link #latLonGeometry()} and {@link #worldGeometry()} to avoid computing them if not needed, and recomputing them if
 * needed by multiple features.
 * <p>
 * All geometries except for {@link #latLonGeometry()} return elements in world web mercator coordinates where (0,0) is
 * the northwest corner and (1,1) is the southeast corner of the planet.
 */
public abstract class SourceFeature extends WithGeometry
  implements WithTags, WithSource, WithSourceLayer {

  private final Map<String, Object> tags;
  private final String source;
  private final String sourceLayer;
  private final List<OsmReader.RelationMember<OsmRelationInfo>> relationInfos;
  private final long id;
<<<<<<< HEAD
  private Geometry centroid = null;
  private Geometry pointOnSurface = null;
  private Geometry centroidIfConvex = null;
  private double innermostPointTolerance = Double.NaN;
  private Geometry innermostPoint = null;
  private Geometry linearGeometry = null;
  private Geometry polygonGeometry = null;
  private Geometry validPolygon = null;
  private double area = Double.NaN;
  private double length = Double.NaN;
  private Envelope envelope = null;
  
  private double size = Double.NaN;
=======
>>>>>>> e049876e

  /**
   * Constructs a new input feature.
   *
   * @param tags          string key/value pairs associated with this element
   * @param source        source name that profile can use to distinguish between elements from different data sources
   * @param sourceLayer   layer name within {@code source} that profile can use to distinguish between different kinds
   *                      of elements in a given source.
   * @param relationInfos relations that this element is contained within
   * @param id            numeric ID of this feature within this source (i.e. an OSM element ID)
   */
  protected SourceFeature(Map<String, Object> tags, String source, String sourceLayer,
    List<OsmReader.RelationMember<OsmRelationInfo>> relationInfos, long id) {
    this.tags = tags;
    this.source = source;
    this.sourceLayer = sourceLayer;
    this.relationInfos = relationInfos;
    this.id = id;
  }


  @Override
  public Map<String, Object> tags() {
    return tags;
  }

<<<<<<< HEAD
  /**
   * Returns this feature's geometry in latitude/longitude degree coordinates.
   *
   * @return the latitude/longitude geometry
   * @throws GeometryException         if an unexpected but recoverable error occurs creating this geometry that should
   *                                   be logged for debugging
   * @throws GeometryException.Verbose if an expected error occurs creating this geometry that will be logged at a lower
   *                                   log level
   */
  public abstract Geometry latLonGeometry() throws GeometryException;

  /**
   * Returns this feature's geometry in world web mercator coordinates.
   *
   * @return the geometry in web mercator coordinates
   * @throws GeometryException         if an unexpected but recoverable error occurs creating this geometry that should
   *                                   be logged for debugging
   * @throws GeometryException.Verbose if an expected error occurs creating this geometry that will be logged at a lower
   *                                   log level
   */
  public abstract Geometry worldGeometry() throws GeometryException;

  /** Returns and caches {@link Geometry#getCentroid()} of this geometry in world web mercator coordinates. */
  public final Geometry centroid() throws GeometryException {
    return centroid != null ? centroid : (centroid =
      canBePolygon() ? polygon().getCentroid() :
        canBeLine() ? line().getCentroid() :
        worldGeometry().getCentroid());
  }

  /** Returns and caches {@link Geometry#getInteriorPoint()} of this geometry in world web mercator coordinates. */
  public final Geometry pointOnSurface() throws GeometryException {
    return pointOnSurface != null ? pointOnSurface : (pointOnSurface =
      canBePolygon() ? polygon().getInteriorPoint() :
        canBeLine() ? line().getInteriorPoint() :
        worldGeometry().getInteriorPoint());
  }

  /**
   * Returns {@link MaximumInscribedCircle#getCenter()} of this geometry in world web mercator coordinates.
   *
   * @param tolerance precision for calculating maximum inscribed circle. 0.01 means 1% of the square root of the area.
   *                  Smaller values for a more precise tolerance become very expensive to compute. Values between
   *                  0.05-0.1 are a good compromise of performance vs. precision.
   */
  public final Geometry innermostPoint(double tolerance) throws GeometryException {
    if (canBePolygon()) {
      // cache as long as the tolerance hasn't changed
      if (tolerance != innermostPointTolerance || innermostPoint == null) {
        innermostPoint = MaximumInscribedCircle.getCenter(polygon(), Math.sqrt(area()) * tolerance);
        innermostPointTolerance = tolerance;
      }
      return innermostPoint;
    } else {
      return pointOnSurface();
    }
  }

  private Geometry computeCentroidIfConvex() throws GeometryException {
    if (!canBePolygon()) {
      return centroid();
    } else if (polygon() instanceof Polygon poly &&
      poly.getNumInteriorRing() == 0 &&
      GeoUtils.isConvex(poly.getExteriorRing())) {
      return centroid();
    } else { // multipolygon, polygon with holes, or concave polygon
      return pointOnSurface();
    }
  }

  /**
   * Returns and caches a point inside the geometry in world web mercator coordinates.
   * <p>
   * If the geometry is convex, uses the faster {@link Geometry#getCentroid()} but otherwise falls back to the slower
   * {@link Geometry#getInteriorPoint()}.
   */
  public final Geometry centroidIfConvex() throws GeometryException {
    return centroidIfConvex != null ? centroidIfConvex : (centroidIfConvex = computeCentroidIfConvex());
  }

  /**
   * Computes this feature as a {@link LineString} or {@link MultiLineString} in world web mercator coordinates.
   *
   * @return the linestring in web mercator coordinates
   * @throws GeometryException         if an unexpected but recoverable error occurs creating this geometry that should
   *                                   be logged for debugging
   * @throws GeometryException.Verbose if an expected error occurs creating this geometry that will be logged at a lower
   *                                   log level
   */
  protected Geometry computeLine() throws GeometryException {
    Geometry world = worldGeometry();
    return world instanceof Lineal ? world : GeoUtils.polygonToLineString(world);
  }

  /**
   * Returns this feature as a {@link LineString} or {@link MultiLineString} in world web mercator coordinates.
   *
   * @throws GeometryException if an error occurs constructing the geometry, or of this feature should not be
   *                           interpreted as a line
   */
  public final Geometry line() throws GeometryException {
    if (!canBeLine()) {
      throw new GeometryException("feature_not_line", "cannot be line", true);
    }
    if (linearGeometry == null) {
      linearGeometry = computeLine();
    }
    return linearGeometry;
  }

  /**
   * Computes this feature as a {@link Polygon} or {@link MultiPolygon} in world web mercator coordinates.
   *
   * @return the polygon in web mercator coordinates
   * @throws GeometryException         if an unexpected but recoverable error occurs creating this geometry that should
   *                                   be logged for debugging
   * @throws GeometryException.Verbose if an expected error occurs creating this geometry that will be logged at a lower
   *                                   log level
   */
  protected Geometry computePolygon() throws GeometryException {
    return worldGeometry();
  }

  /**
   * Returns this feature as a {@link Polygon} or {@link MultiPolygon} in world web mercator coordinates.
   *
   * @throws GeometryException if an error occurs constructing the geometry, or of this feature should not be
   *                           interpreted as a line
   */
  public final Geometry polygon() throws GeometryException {
    if (!canBePolygon()) {
      throw new GeometryException("feature_not_polygon", "cannot be polygon", true);
    }
    return polygonGeometry != null ? polygonGeometry : (polygonGeometry = computePolygon());
  }

  private Geometry computeValidPolygon() throws GeometryException {
    Geometry polygon = polygon();
    if (!polygon.isValid()) {
      polygon = GeoUtils.fixPolygon(polygon);
    }
    return polygon;
  }

  /**
   * Returns this feature as a valid {@link Polygon} or {@link MultiPolygon} in world web mercator coordinates.
   * <p>
   * Validating and fixing invalid polygons can be expensive, so use only if necessary. Invalid polygons will also be
   * fixed at render-time.
   *
   * @throws GeometryException if an error occurs constructing the geometry, or of this feature should not be
   *                           interpreted as a line
   */
  public final Geometry validatedPolygon() throws GeometryException {
    if (!canBePolygon()) {
      throw new GeometryException("feature_not_polygon", "cannot be polygon", true);
    }
    return validPolygon != null ? validPolygon : (validPolygon = computeValidPolygon());
  }

  /**
   * Returns and caches the result of {@link Geometry#getArea()} of this feature in world web mercator coordinates where
   * {@code 1} means the area of the entire planet.
   */
  public double area() throws GeometryException {
    return Double.isNaN(area) ? (area = canBePolygon() ? polygon().getArea() : 0) : area;
  }

  /**
   * Returns and caches the result of {@link Geometry#getLength()} of this feature in world web mercator coordinates
   * where {@code 1} means the circumference of the entire planet or the distance from 85 degrees north to 85 degrees
   * south.
   */
  public double length() throws GeometryException {
    return Double.isNaN(length) ? (length =
      (isPoint() || canBePolygon() || canBeLine()) ? worldGeometry().getLength() : 0) : length;
  }

  /**
   * Returns and caches the result of {@link Geometry#getEnvelopeInternal()} of this feature in world web mercator coordinates
   */
  public Envelope envelope() throws GeometryException {
    return envelope == null ? (envelope = worldGeometry().getEnvelopeInternal()) : envelope;
  }

  /**
   * Returns and caches sqrt of {@link #area()} if polygon or {@link #length()} if a line string.
   */
  public double size() throws GeometryException {
    return Double.isNaN(size) ? (size = canBePolygon() ? Math.sqrt(Math.abs(area())) : canBeLine() ? length() : 0) :
      size;
  }

=======
>>>>>>> e049876e
  /** Returns the ID of the source that this feature came from. */
  @Override
  public String getSource() {
    return source;
  }

  /** Returns the layer ID within a source that this feature comes from. */
  @Override
  public String getSourceLayer() {
    return sourceLayer;
  }


  /**
   * Returns a list of OSM relations that this element belongs to.
   *
   * @param relationInfoClass class of the processed relation data
   * @param <T>               type of {@code relationInfoClass}
   * @return A list containing the OSM relation info along with the role that this element is tagged with in that
   *         relation
   */
  // TODO this should be in a specialized OSM subclass, not the generic superclass
  public <T extends OsmRelationInfo> List<OsmReader.RelationMember<T>> relationInfo(
    Class<T> relationInfoClass) {
    List<OsmReader.RelationMember<T>> result = null;
    if (relationInfos != null) {
      for (OsmReader.RelationMember<?> info : relationInfos) {
        if (relationInfoClass.isInstance(info.relation())) {
          if (result == null) {
            result = new ArrayList<>();
          }
          @SuppressWarnings("unchecked") OsmReader.RelationMember<T> casted = (OsmReader.RelationMember<T>) info;
          result.add(casted);
        }
      }
    }
    return result == null ? List.of() : result;
  }

  /** Returns the ID for this element from the input data source (i.e. OSM element ID). */
  public final long id() {
    return id;
  }

  /** By default, the feature id is taken as-is from the input data source id. */
  public long vectorTileFeatureId(int multiplier) {
    return multiplier * id;
  }

  /** Returns true if this element has any OSM relation info. */
  public boolean hasRelationInfo() {
    return relationInfos != null && !relationInfos.isEmpty();
  }

  @Override
  public String toString() {
    return "Feature[source=" + getSource() +
      ", source layer=" + getSourceLayer() +
      ", id=" + id() +
      ", tags=" + tags + ']';
  }

}<|MERGE_RESOLUTION|>--- conflicted
+++ resolved
@@ -6,17 +6,6 @@
 import java.util.ArrayList;
 import java.util.List;
 import java.util.Map;
-<<<<<<< HEAD
-import org.locationtech.jts.algorithm.construct.MaximumInscribedCircle;
-import org.locationtech.jts.geom.Geometry;
-import org.locationtech.jts.geom.LineString;
-import org.locationtech.jts.geom.Lineal;
-import org.locationtech.jts.geom.MultiLineString;
-import org.locationtech.jts.geom.MultiPolygon;
-import org.locationtech.jts.geom.Polygon;
-import org.locationtech.jts.geom.Envelope;
-=======
->>>>>>> e049876e
 
 /**
  * Base class for input features read from a data source.
@@ -36,22 +25,6 @@
   private final String sourceLayer;
   private final List<OsmReader.RelationMember<OsmRelationInfo>> relationInfos;
   private final long id;
-<<<<<<< HEAD
-  private Geometry centroid = null;
-  private Geometry pointOnSurface = null;
-  private Geometry centroidIfConvex = null;
-  private double innermostPointTolerance = Double.NaN;
-  private Geometry innermostPoint = null;
-  private Geometry linearGeometry = null;
-  private Geometry polygonGeometry = null;
-  private Geometry validPolygon = null;
-  private double area = Double.NaN;
-  private double length = Double.NaN;
-  private Envelope envelope = null;
-  
-  private double size = Double.NaN;
-=======
->>>>>>> e049876e
 
   /**
    * Constructs a new input feature.
@@ -78,202 +51,6 @@
     return tags;
   }
 
-<<<<<<< HEAD
-  /**
-   * Returns this feature's geometry in latitude/longitude degree coordinates.
-   *
-   * @return the latitude/longitude geometry
-   * @throws GeometryException         if an unexpected but recoverable error occurs creating this geometry that should
-   *                                   be logged for debugging
-   * @throws GeometryException.Verbose if an expected error occurs creating this geometry that will be logged at a lower
-   *                                   log level
-   */
-  public abstract Geometry latLonGeometry() throws GeometryException;
-
-  /**
-   * Returns this feature's geometry in world web mercator coordinates.
-   *
-   * @return the geometry in web mercator coordinates
-   * @throws GeometryException         if an unexpected but recoverable error occurs creating this geometry that should
-   *                                   be logged for debugging
-   * @throws GeometryException.Verbose if an expected error occurs creating this geometry that will be logged at a lower
-   *                                   log level
-   */
-  public abstract Geometry worldGeometry() throws GeometryException;
-
-  /** Returns and caches {@link Geometry#getCentroid()} of this geometry in world web mercator coordinates. */
-  public final Geometry centroid() throws GeometryException {
-    return centroid != null ? centroid : (centroid =
-      canBePolygon() ? polygon().getCentroid() :
-        canBeLine() ? line().getCentroid() :
-        worldGeometry().getCentroid());
-  }
-
-  /** Returns and caches {@link Geometry#getInteriorPoint()} of this geometry in world web mercator coordinates. */
-  public final Geometry pointOnSurface() throws GeometryException {
-    return pointOnSurface != null ? pointOnSurface : (pointOnSurface =
-      canBePolygon() ? polygon().getInteriorPoint() :
-        canBeLine() ? line().getInteriorPoint() :
-        worldGeometry().getInteriorPoint());
-  }
-
-  /**
-   * Returns {@link MaximumInscribedCircle#getCenter()} of this geometry in world web mercator coordinates.
-   *
-   * @param tolerance precision for calculating maximum inscribed circle. 0.01 means 1% of the square root of the area.
-   *                  Smaller values for a more precise tolerance become very expensive to compute. Values between
-   *                  0.05-0.1 are a good compromise of performance vs. precision.
-   */
-  public final Geometry innermostPoint(double tolerance) throws GeometryException {
-    if (canBePolygon()) {
-      // cache as long as the tolerance hasn't changed
-      if (tolerance != innermostPointTolerance || innermostPoint == null) {
-        innermostPoint = MaximumInscribedCircle.getCenter(polygon(), Math.sqrt(area()) * tolerance);
-        innermostPointTolerance = tolerance;
-      }
-      return innermostPoint;
-    } else {
-      return pointOnSurface();
-    }
-  }
-
-  private Geometry computeCentroidIfConvex() throws GeometryException {
-    if (!canBePolygon()) {
-      return centroid();
-    } else if (polygon() instanceof Polygon poly &&
-      poly.getNumInteriorRing() == 0 &&
-      GeoUtils.isConvex(poly.getExteriorRing())) {
-      return centroid();
-    } else { // multipolygon, polygon with holes, or concave polygon
-      return pointOnSurface();
-    }
-  }
-
-  /**
-   * Returns and caches a point inside the geometry in world web mercator coordinates.
-   * <p>
-   * If the geometry is convex, uses the faster {@link Geometry#getCentroid()} but otherwise falls back to the slower
-   * {@link Geometry#getInteriorPoint()}.
-   */
-  public final Geometry centroidIfConvex() throws GeometryException {
-    return centroidIfConvex != null ? centroidIfConvex : (centroidIfConvex = computeCentroidIfConvex());
-  }
-
-  /**
-   * Computes this feature as a {@link LineString} or {@link MultiLineString} in world web mercator coordinates.
-   *
-   * @return the linestring in web mercator coordinates
-   * @throws GeometryException         if an unexpected but recoverable error occurs creating this geometry that should
-   *                                   be logged for debugging
-   * @throws GeometryException.Verbose if an expected error occurs creating this geometry that will be logged at a lower
-   *                                   log level
-   */
-  protected Geometry computeLine() throws GeometryException {
-    Geometry world = worldGeometry();
-    return world instanceof Lineal ? world : GeoUtils.polygonToLineString(world);
-  }
-
-  /**
-   * Returns this feature as a {@link LineString} or {@link MultiLineString} in world web mercator coordinates.
-   *
-   * @throws GeometryException if an error occurs constructing the geometry, or of this feature should not be
-   *                           interpreted as a line
-   */
-  public final Geometry line() throws GeometryException {
-    if (!canBeLine()) {
-      throw new GeometryException("feature_not_line", "cannot be line", true);
-    }
-    if (linearGeometry == null) {
-      linearGeometry = computeLine();
-    }
-    return linearGeometry;
-  }
-
-  /**
-   * Computes this feature as a {@link Polygon} or {@link MultiPolygon} in world web mercator coordinates.
-   *
-   * @return the polygon in web mercator coordinates
-   * @throws GeometryException         if an unexpected but recoverable error occurs creating this geometry that should
-   *                                   be logged for debugging
-   * @throws GeometryException.Verbose if an expected error occurs creating this geometry that will be logged at a lower
-   *                                   log level
-   */
-  protected Geometry computePolygon() throws GeometryException {
-    return worldGeometry();
-  }
-
-  /**
-   * Returns this feature as a {@link Polygon} or {@link MultiPolygon} in world web mercator coordinates.
-   *
-   * @throws GeometryException if an error occurs constructing the geometry, or of this feature should not be
-   *                           interpreted as a line
-   */
-  public final Geometry polygon() throws GeometryException {
-    if (!canBePolygon()) {
-      throw new GeometryException("feature_not_polygon", "cannot be polygon", true);
-    }
-    return polygonGeometry != null ? polygonGeometry : (polygonGeometry = computePolygon());
-  }
-
-  private Geometry computeValidPolygon() throws GeometryException {
-    Geometry polygon = polygon();
-    if (!polygon.isValid()) {
-      polygon = GeoUtils.fixPolygon(polygon);
-    }
-    return polygon;
-  }
-
-  /**
-   * Returns this feature as a valid {@link Polygon} or {@link MultiPolygon} in world web mercator coordinates.
-   * <p>
-   * Validating and fixing invalid polygons can be expensive, so use only if necessary. Invalid polygons will also be
-   * fixed at render-time.
-   *
-   * @throws GeometryException if an error occurs constructing the geometry, or of this feature should not be
-   *                           interpreted as a line
-   */
-  public final Geometry validatedPolygon() throws GeometryException {
-    if (!canBePolygon()) {
-      throw new GeometryException("feature_not_polygon", "cannot be polygon", true);
-    }
-    return validPolygon != null ? validPolygon : (validPolygon = computeValidPolygon());
-  }
-
-  /**
-   * Returns and caches the result of {@link Geometry#getArea()} of this feature in world web mercator coordinates where
-   * {@code 1} means the area of the entire planet.
-   */
-  public double area() throws GeometryException {
-    return Double.isNaN(area) ? (area = canBePolygon() ? polygon().getArea() : 0) : area;
-  }
-
-  /**
-   * Returns and caches the result of {@link Geometry#getLength()} of this feature in world web mercator coordinates
-   * where {@code 1} means the circumference of the entire planet or the distance from 85 degrees north to 85 degrees
-   * south.
-   */
-  public double length() throws GeometryException {
-    return Double.isNaN(length) ? (length =
-      (isPoint() || canBePolygon() || canBeLine()) ? worldGeometry().getLength() : 0) : length;
-  }
-
-  /**
-   * Returns and caches the result of {@link Geometry#getEnvelopeInternal()} of this feature in world web mercator coordinates
-   */
-  public Envelope envelope() throws GeometryException {
-    return envelope == null ? (envelope = worldGeometry().getEnvelopeInternal()) : envelope;
-  }
-
-  /**
-   * Returns and caches sqrt of {@link #area()} if polygon or {@link #length()} if a line string.
-   */
-  public double size() throws GeometryException {
-    return Double.isNaN(size) ? (size = canBePolygon() ? Math.sqrt(Math.abs(area())) : canBeLine() ? length() : 0) :
-      size;
-  }
-
-=======
->>>>>>> e049876e
   /** Returns the ID of the source that this feature came from. */
   @Override
   public String getSource() {
