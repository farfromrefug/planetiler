--- conflicted
+++ resolved
@@ -43,13 +43,10 @@
   private Geometry validPolygon = null;
   private double area = Double.NaN;
   private double length = Double.NaN;
-<<<<<<< HEAD
   private Envelope envelope = null;
   
-=======
   private double size = Double.NaN;
 
->>>>>>> a169dcf0
   /**
    * Constructs a new input feature.
    *
@@ -276,18 +273,18 @@
   }
 
   /**
-<<<<<<< HEAD
    * Returns and caches the result of {@link Geometry#getEnvelopeInternal()} of this feature in world web mercator coordinates
    */
   public Envelope envelope() throws GeometryException {
     return envelope == null ? (envelope = worldGeometry().getEnvelopeInternal()) : envelope;
-=======
+  }
+
+  /**
    * Returns and caches sqrt of {@link #area()} if polygon or {@link #length()} if a line string.
    */
   public double size() throws GeometryException {
     return Double.isNaN(size) ? (size = canBePolygon() ? Math.sqrt(Math.abs(area())) : canBeLine() ? length() : 0) :
       size;
->>>>>>> a169dcf0
   }
 
   /** Returns the ID of the source that this feature came from. */
