--- conflicted
+++ resolved
@@ -189,22 +189,19 @@
 
       // TODO potential optimization: iteratively simplify z+1 to get z instead of starting with original geom each time
       // simplify only takes 4-5 minutes of wall time when generating the planet though, so not a big deal
-<<<<<<< HEAD
-      Geometry geom = AffineTransformation.scaleInstance(scale, scale).transform(input);
+      Geometry scaled = AffineTransformation.scaleInstance(scale, scale).transform(input);
+      TiledGeometry sliced;
+      Geometry geom;
       if(tolerance != 0) {
         boolean simplifyUsingVW = feature.getSimplifyUsingVW();
         if (simplifyUsingVW) {
-          geom = VWSimplifier.simplify(geom, tolerance);
+          geom = VWSimplifier.simplify(scaled, tolerance);
         } else {
-          geom = DouglasPeuckerSimplifier.simplify(geom, tolerance);
+          geom = DouglasPeuckerSimplifier.simplify(scaled, tolerance);
         }
-      }
-
-=======
-      Geometry scaled = AffineTransformation.scaleInstance(scale, scale).transform(input);
-      TiledGeometry sliced;
-      Geometry geom = DouglasPeuckerSimplifier.simplify(scaled, tolerance);
->>>>>>> 2bb05a07
+      } else {
+        geom = scaled;
+      }
       List<List<CoordinateSequence>> groups = GeometryCoordinateSequences.extractGroups(geom, minSize);
       try {
         sliced = TiledGeometry.sliceIntoTiles(groups, buffer, area, z, extents);
