--- conflicted
+++ resolved
@@ -49,13 +49,9 @@
 import com.onthegomap.planetiler.reader.SourceFeature;
 import com.onthegomap.planetiler.stats.Stats;
 import com.onthegomap.planetiler.util.Translations;
-<<<<<<< HEAD
 import com.onthegomap.planetiler.util.ZoomFunction;
 import java.util.List;
 import java.util.Map;
-=======
-import java.util.List;
->>>>>>> f93e5221
 
 /**
  * Defines the logic for generating map elements for oceans and lakes in the {@code water} layer from source features.
@@ -79,15 +75,12 @@
 
   private final MultiExpression.Index<String> classMapping;
   private final PlanetilerConfig config;
-<<<<<<< HEAD
 
   private static final ZoomFunction<Number> MIN_PIXEL_SIZE_THRESHOLDS = ZoomFunction.fromMaxZoomThresholds(Map.of(
     11, 0,
     10, 1.6,
     8, 1
   ));
-=======
->>>>>>> f93e5221
 
   public Water(Translations translations, PlanetilerConfig config, Stats stats) {
     this.classMapping = FieldMappings.Class.index();
@@ -131,18 +124,11 @@
         classMapping.getOrElse(element.source(), FieldValues.CLASS_LAKE);
       features.polygon(LAYER_NAME)
         .setBufferPixels(BUFFER_SIZE)
-<<<<<<< HEAD
         .setMinPixelSizeOverrides(MIN_PIXEL_SIZE_THRESHOLDS)
         .setMinZoom(clazz == FieldValues.CLASS_RIVER ? 9 : 6)
         .setSimplifyUsingVW(true)
         .setPixelToleranceFactor(0.8)
         .setAttr(Fields.INTERMITTENT, element.isIntermittent() ? 1 : null)
-=======
-        .setMinPixelSizeBelowZoom(11, 2)
-        .setMinZoom(6)
-        .setAttr(Fields.ID, element.source().id())
-        .setAttr(Fields.INTERMITTENT, element.isIntermittent() ? 1 : 0)
->>>>>>> f93e5221
         .setAttrWithMinzoom(Fields.BRUNNEL, Utils.brunnel(element.isBridge(), element.isTunnel()), 12)
         .setAttr(Fields.CLASS, Utils.nullIfString(clazz, FieldValues.CLASS_LAKE));
     }
